#!/usr/bin/env python

"""
@author: Dan Salo, Nov 2016
Purpose: To facilitate network creation, data I/O, and model training in TensorFlow
Classes:
    Layers
    Data
    Model
"""

import tensorflow as tf
import numpy as np
import logging
import tensorflow.contrib.layers as init
import math
import os
import datetime
import tensorflow.contrib.slim as slim
from tensorflow.python.training import saver as tf_saver


class Layers:
    """
    A Class to facilitate network creation in TensorFlow.
    Methods: conv2d, deconv2d, cflatten, maxpool, avgpool, res_layer, noisy_and, batch_norm
    """
    def __init__(self, x):
        """
        Initialize model Layers.
        .input = numpy array
        .count = dictionary to keep count of number of certain types of layers for naming purposes
        """
        self.input = x  # initialize input tensor
        self.count = {'conv': 0, 'deconv': 0, 'fc': 0, 'flat': 0, 'mp': 0, 'up': 0, 'ap': 0, 'rn': 0}

    def conv2d(self, filter_size, output_channels, stride=1, padding='SAME', bn=True, activation_fn=tf.nn.relu, b_value=0.0, s_value=1.0):
        """
        2D Convolutional Layer.
        :param filter_size: int. assumes square filter
        :param output_channels: int
        :param stride: int
        :param padding: 'VALID' or 'SAME'
        :param activation_fn: tf.nn function
        :param b_value: float
        :param s_value: float
        """
        self.count['conv'] += 1
        scope = 'conv_' + str(self.count['conv'])
        with tf.variable_scope(scope):

            # Conv function
            input_channels = self.input.get_shape()[3]
            if filter_size == 0:  # outputs a 1x1 feature map; used for FCN
                filter_size = self.input.get_shape()[2]
                padding = 'VALID'
            output_shape = [filter_size, filter_size, input_channels, output_channels]
            w = self.weight_variable(name='weights', shape=output_shape)
            self.input = tf.nn.conv2d(self.input, w, strides=[1, stride, stride, 1], padding=padding)

            if bn is True:  # batch normalization
                self.input = self.batch_norm(self.input)
            if b_value is not None:  # bias value
                b = self.const_variable(name='bias', shape=[output_channels], value=b_value)
                self.input = tf.add(self.input, b)
            if s_value is not None:  # scale value
                s = self.const_variable(name='scale', shape=[output_channels], value=s_value)
                self.input = tf.multiply(self.input, s)
            if activation_fn is not None:  # activation function
                self.input = activation_fn(self.input)
        self.print_log(scope + ' output: ' + str(self.input.get_shape()))

    def convnet(self, filter_sizes, output_channels, strides=None, padding=None, activation_fn=None, b_value=None,
                s_value=None, bn=None):
        '''
        Shortcut for creating a 2D Convolutional Neural Network in one line

        Stacks multiple conv2d layers, with arguments for each layer defined in a list.
        If an argument is left as None, then the conv2d defaults are kept
        :param filter_sizes: int. assumes square filter
        :param output_channels: int
        :param strides: int
        :param padding: 'VALID' or 'SAME'
        :param activation_fn: tf.nn function
        :param b_value: float
        :param s_value: float
        '''
        # Number of layers to stack
        depth = len(filter_sizes)

        # Default arguments where None was passed in
        if strides is None:
            strides = np.ones(depth)
        if padding is None:
            padding = ['SAME'] * depth
        if activation_fn is None:
            activation_fn = [tf.nn.relu] * depth
        if b_value is None:
            b_value = np.zeros(depth)
        if s_value is None:
            s_value = np.ones(depth)
        if bn is None:
            bn = [True] * depth

            # Make sure that number of layers is consistent
        assert len(output_channels) == depth
        assert len(strides) == depth
        assert len(padding) == depth
        assert len(activation_fn) == depth
        assert len(b_value) == depth
        assert len(s_value) == depth
        assert len(bn) == depth

        # Stack convolutional layers
        for l in range(depth):
            self.conv2d(filter_size=filter_sizes[l], output_channels=output_channels[l], stride=strides[l],
                        padding=padding[l], activation_fn=activation_fn[l], b_value=b_value[l], s_value=s_value[l],
                        bn=bn[l])

    def deconv2d(self, filter_size, output_channels, stride=1, padding='SAME', activation_fn=tf.nn.relu, b_value=0.0, s_value=1.0, bn=True):
        """
        2D Deconvolutional Layer
        :param filter_size: int. assumes square filter
        :param output_channels: int
        :param stride: int
        :param padding: 'VALID' or 'SAME'
        :param activation_fn: tf.nn function
        :param b_value: float
        :param s_value: float
        """
        self.count['deconv'] += 1
        scope = 'deconv_' + str(self.count['deconv'])
        with tf.variable_scope(scope):

            # Calculate the dimensions for deconv function
            batch_size = tf.shape(self.input)[0]
            input_height = tf.shape(self.input)[1]
            input_width = tf.shape(self.input)[2]

            if padding == "VALID":
                out_rows = (input_height - 1) * stride + filter_size
                out_cols = (input_width - 1) * stride + filter_size
            else:  # padding == "SAME":
                out_rows = input_height * stride
                out_cols = input_width * stride

            # Deconv function
            input_channels = self.input.get_shape()[3]
            output_shape = [filter_size, filter_size, output_channels, input_channels]
            w = self.weight_variable(name='weights', shape=output_shape)
            deconv_out_shape = tf.stack([batch_size, out_rows, out_cols, output_channels])
            self.input = tf.nn.conv2d_transpose(self.input, w, deconv_out_shape, [1, stride, stride, 1], padding)

<<<<<<< HEAD
            # Additional functions
            if ladder is not None:
                stoch = False
                enc_mean = self.dec_ladder[self.stoch_count_dec][0]
                enc_std = self.dec_ladder[self.stoch_count_dec][1]
                self.stoch_count_dec += 1
                with tf.variable_scope("ladder"):
                    input_shape = [enc_mean.get_shape()[1], enc_mean.get_shape()[2], enc_mean.get_shape()[3]]
                    w_std = self.weight_variable(name='weights_mean', shape=input_shape)
                    w_mean = self.weight_variable(name='weights_std', shape=input_shape)
                    mean = self.input * w_mean
                    std = tf.nn.softplus(self.input * w_std)
                    if ladder == 1:  # LVAE Implementation
                        new_std = 1/(enc_std**2 + std**2)
                        new_mean = new_std * (enc_mean * (1/enc_std**2) + mean * (1/std**2))
                        self.input = new_mean + tf.random_normal(tf.shape(self.input)) * new_std
                    elif ladder == 2:  # BLN Implementation
                        raise NotImplementedError
                    else:
                        self.input = mean + tf.random_normal(tf.shape(self.input)) * std
            if stoch is True:  # Draw sample from Normal Layer
                mean, std = tf.split(axis=3, num_or_size_splits=2, value=self.input)
                self.input = mean + tf.random_normal(tf.shape(mean)) * std
                output_channels = int(output_channels/2)
=======
>>>>>>> 13339358
            if bn is True:  # batch normalization
                self.input = self.batch_norm(self.input)
            if b_value is not None:  # bias value
                b = self.const_variable(name='bias', shape=[output_channels], value=b_value)
                self.input = tf.add(self.input, b)
            if s_value is not None:  # scale value
                s = self.const_variable(name='scale', shape=[output_channels], value=s_value)
                self.input = tf.multiply(self.input, s)
            if activation_fn is not None:  # non-linear activation function
                self.input = activation_fn(self.input)
        self.print_log(scope + ' output: ' + str(self.input.get_shape()))  # print shape of output

    def deconvnet(self, filter_sizes, output_channels, strides=None, padding=None, activation_fn=None, b_value=None,
                s_value=None, bn=None):
        '''
        Shortcut for creating a 2D Deconvolutional Neural Network in one line

        Stacks multiple deconv2d layers, with arguments for each layer defined in a list.
        If an argument is left as None, then the conv2d defaults are kept
        :param filter_sizes: int. assumes square filter
        :param output_channels: int
        :param stride: int
        :param padding: 'VALID' or 'SAME'
        :param activation_fn: tf.nn function
        :param b_value: float
        :param s_value: float
        '''
        # Number of layers to stack
        depth = len(filter_sizes)

        # Default arguments where None was passed in
        if strides is None:
            strides = np.ones(depth)
        if padding is None:
            padding = ['SAME'] * depth
        if activation_fn is None:
            activation_fn = [tf.nn.relu] * depth
        if b_value is None:
            b_value = np.zeros(depth)
        if s_value is None:
            s_value = np.ones(depth)
        if bn is None:
            bn = [True] * depth

            # Make sure that number of layers is consistent
        assert len(output_channels) == depth
        assert len(strides) == depth
        assert len(padding) == depth
        assert len(activation_fn) == depth
        assert len(b_value) == depth
        assert len(s_value) == depth
        assert len(bn) == depth

        # Stack convolutional layers
        for l in range(depth):
            self.deconv2d(filter_size=filter_sizes[l], output_channels=output_channels[l], stride=strides[l],
                        padding=padding[l], activation_fn=activation_fn[l], b_value=b_value[l], s_value=s_value[l],
                        bn=bn[l])

    def flatten(self, keep_prob=1):
        """
        Flattens 4D Tensor (from Conv Layer) into 2D Tensor (to FC Layer)
        :param keep_prob: int. set to 1 for no dropout
        """
        self.count['flat'] += 1
        scope = 'flat_' + str(self.count['flat'])
        with tf.variable_scope(scope):
            # Reshape function
            input_nodes = tf.Dimension(
                self.input.get_shape()[1] * self.input.get_shape()[2] * self.input.get_shape()[3])
            output_shape = tf.stack([-1, input_nodes])
            self.input = tf.reshape(self.input, output_shape)

            # Dropout function
            if keep_prob != 1:
                self.input = tf.nn.dropout(self.input, keep_prob=keep_prob)
        self.print_log(scope + ' output: ' + str(self.input.get_shape()))

    def fc(self, output_nodes, keep_prob=1, activation_fn=tf.nn.relu, b_value=0.0, s_value=1.0, bn=True):
        """
        Fully Connected Layer
        :param output_nodes: int
        :param keep_prob: int. set to 1 for no dropout
        :param activation_fn: tf.nn function
        :param b_value: float or None
        :param s_value: float or None
        :param bn: bool
        """
        self.count['fc'] += 1
        scope = 'fc_' + str(self.count['fc'])
        with tf.variable_scope(scope):

            # Flatten if necessary
            if len(self.input.get_shape()) == 4:
                input_nodes = tf.Dimension(
                    self.input.get_shape()[1] * self.input.get_shape()[2] * self.input.get_shape()[3])
                output_shape = tf.pack([-1, input_nodes])
                self.input = tf.reshape(self.input, output_shape)

            # Matrix Multiplication Function
            input_nodes = self.input.get_shape()[1]
            output_shape = [input_nodes, output_nodes]
            w = self.weight_variable(name='weights', shape=output_shape)
            self.input = tf.matmul(self.input, w)

            if bn is True:  # batch normalization
                self.input = self.batch_norm(self.input, 'fc')
            if b_value is not None:  # bias value
                b = self.const_variable(name='bias', shape=[output_nodes], value=b_value)
                self.input = tf.add(self.input, b)
            if s_value is not None:  # scale value
                s = self.const_variable(name='scale', shape=[output_nodes], value=s_value)
                self.input = tf.multiply(self.input, s)
            if activation_fn is not None:  # activation function
                self.input = activation_fn(self.input)
            if keep_prob != 1:  # dropout function
                self.input = tf.nn.dropout(self.input, keep_prob=keep_prob)
        self.print_log(scope + ' output: ' + str(self.input.get_shape()))

    def maxpool(self, k=2, s=None, globe=False):
        """
        Takes max value over a k x k area in each input map, or over the entire map (global = True)
        :param k: int
        :param globe:  int, whether to pool over each feature map in its entirety
        """
        self.count['mp'] += 1
        scope = 'maxpool_' + str(self.count['mp'])
        with tf.variable_scope(scope):
            if globe is True:  # Global Pool Parameters
                k1 = self.input.get_shape()[1]
                k2 = self.input.get_shape()[2]
                s1 = 1
                s2 = 1
                padding = 'VALID'
            else:
                k1 = k
                k2 = k
                if s is None:
                    s1 = k
                    s2 = k
                else:
                    s1 = s
                    s2 = s
                padding = 'SAME'
            # Max Pool Function
            self.input = tf.nn.max_pool(self.input, ksize=[1, k1, k2, 1], strides=[1, s1, s2, 1], padding=padding)
        self.print_log(scope + ' output: ' + str(self.input.get_shape()))

    def avgpool(self, k=2, s=None, globe=False):
        """
        Averages the values over a k x k area in each input map, or over the entire map (global = True)
        :param k: int
        :param globe: int, whether to pool over each feature map in its entirety
        """
        self.count['ap'] += 1
        scope = 'avgpool_' + str(self.count['mp'])
        with tf.variable_scope(scope):
            if globe is True:  # Global Pool Parameters
                k1 = self.input.get_shape()[1]
                k2 = self.input.get_shape()[2]
                s1 = 1
                s2 = 1
                padding = 'VALID'
            else:
                k1 = k
                k2 = k
                if s is None:
                    s1 = k
                    s2 = k
                else:
                    s1 = s
                    s2 = s
                padding = 'SAME'
            # Average Pool Function
            self.input = tf.nn.avg_pool(self.input, ksize=[1, k1, k2, 1], strides=[1, s1, s2, 1], padding=padding)
        self.print_log(scope + ' output: ' + str(self.input.get_shape()))

    def res_layer(self, output_channels, filter_size=3, stride=1, activation_fn=tf.nn.relu, bottle=False):
        """
        Residual Layer: Input -> BN, Act_fn, Conv1, BN, Act_fn, Conv 2 -> Output.  Return: Input + Output
        If stride > 1 or number of filters changes, decrease dims of Input by passing through a 1 x 1 Conv Layer
        The bottle option changes the Residual layer blocks to the bottleneck structure
        :param output_channels: int
        :param filter_size: int. assumes square filter
        :param stride: int
        :param activation_fn: tf.nn function
        :param bottle: boolean 
        """
        self.count['rn'] += 1
        scope = 'resnet_' + str(self.count['rn'])
        input_channels = self.input.get_shape()[3]
        with tf.variable_scope(scope):

            # Determine Additive Output if dimensions change
            # Decrease Input dimension with 1 x 1 Conv Layer with stride > 1
            if (stride != 1) or (input_channels != output_channels):  
                with tf.variable_scope('conv0'):
                    output_shape = [1, 1, input_channels, output_channels]
                    w = self.weight_variable(name='weights', shape=output_shape)
                    additive_output = tf.nn.conv2d(self.input, w, strides=[1, stride, stride, 1], padding='SAME')
                    b = self.const_variable(name='bias', shape=[output_channels], value=0.0)
                    additive_output = tf.add(additive_output, b)
            else:
                additive_output = self.input

            # First Conv Layer. Implement stride in this layer if desired.
            with tf.variable_scope('conv1'):
                fs = 1 if bottle else filter_size
                oc = output_channels//4 if bottle else output_channels
                output_shape = [fs, fs, input_channels, oc]
                w = self.weight_variable(name='weights', shape=output_shape)
                self.input = self.batch_norm(self.input)
                self.input = activation_fn(self.input)
                self.input = tf.nn.conv2d(self.input, w, strides=[1, stride, stride, 1], padding='SAME')
                b = self.const_variable(name='bias', shape=[oc], value=0.0)
                self.input = tf.add(self.input, b)
            # Second Conv Layer
            with tf.variable_scope('conv2'):
                input_channels = self.input.get_shape()[3]
                oc = output_channels//4 if bottle else output_channels
                output_shape = [filter_size, filter_size, input_channels, oc]
                w = self.weight_variable(name='weights', shape=output_shape)
                self.input = self.batch_norm(self.input)
                self.input = activation_fn(self.input)
                self.input = tf.nn.conv2d(self.input, w, strides=[1, 1, 1, 1], padding='SAME')
                b = self.const_variable(name='bias', shape=[oc], value=0.0)
                self.input = tf.add(self.input, b)
            if bottle:
                # Third Conv Layer
                with tf.variable_scope('conv3'):
                    input_channels = self.input.get_shape()[3]
                    output_shape = [1, 1, input_channels, output_channels]
                    w = self.weight_variable(name='weights', shape=output_shape)
                    self.input = self.batch_norm(self.input)
                    self.input = activation_fn(self.input)
                    self.input = tf.nn.conv2d(self.input, w, strides=[1, 1, 1, 1], padding='SAME')
                    b = self.const_variable(name='bias', shape=[output_channels], value=0.0)
                    self.input = tf.add(self.input, b)

            # Add input and output for final return
            self.input = self.input + additive_output
        self.print_log(scope + ' output: ' + str(self.input.get_shape()))

    def noisy_and(self, num_classes):
        """ Multiple Instance Learning (MIL), flexible pooling function
        :param num_classes: int, determine number of output maps
        """
        assert self.input.get_shape()[3] == num_classes  # input tensor should have map depth equal to # of classes
        scope = 'noisyAND'
        with tf.variable_scope(scope):
            a = self.const_variable(name='a', shape=[1], value=1.0)
            b = self.const_variable(name='b', shape=[1, num_classes], value=0.0)
            mean = tf.reduce_mean(self.input, axis=[1, 2])
            self.input = (tf.nn.sigmoid(a * (mean - b)) - tf.nn.sigmoid(-a * b)) / (
            tf.sigmoid(a * (1 - b)) - tf.sigmoid(-a * b))
        self.print_log(scope + ' output: ' + str(self.input.get_shape()))

    def get_output(self):
        """
        :return tf.Tensor, output of network
        """
        return self.input

    def batch_norm(self, x, type='conv', epsilon=1e-3):
        """
        Batch Normalization: Apply mean subtraction and variance scaling
        :param x: input feature map stack
        :param type: string, either 'conv' or 'fc'
        :param epsilon: float
        :return: output feature map stack
        """
        # Determine indices over which to calculate moments, based on layer type
        if type == 'conv':
            size = [0, 1, 2]
        else:  # type == 'fc'
            size = [0]

        # Calculate batch mean and variance
        batch_mean1, batch_var1 = tf.nn.moments(x, size, keep_dims=True)

        # Apply the initial batch normalizing transform
        z1_hat = (x - batch_mean1) / tf.sqrt(batch_var1 + epsilon)
        return z1_hat

    @staticmethod
    def print_log(message):
        """ Writes a message to terminal screen and logging file, if applicable"""
        print(message)
        logging.info(message)

    @staticmethod
    def weight_variable(name, shape):
        """
        :param name: string
        :param shape: 4D array
        :return: tf variable
        """
        w = tf.get_variable(name=name, shape=shape, initializer=init.variance_scaling_initializer())
        weights_norm = tf.reduce_sum(tf.nn.l2_loss(w),
                                     name=name + '_norm')  # Should user want to optimize weight decay
        tf.add_to_collection('weight_losses', weights_norm)
        return w

    @staticmethod
    def const_variable(name, shape, value):
        """
        :param name: string
        :param shape: 1D array
        :param value: float
        :return: tf variable
        """
        return tf.get_variable(name, shape, initializer=tf.constant_initializer(value))

class Data:
    """
    A Class to handle data I/O and batching in TensorFlow.
    Use class methods for datasets:
        - That can be loaded into memory all at once.
        - That use the placeholder function in TensorFlow
    Use batch_inputs method et al for datasets:
        - That can't be loaded into memory all at once.
        - That use queueing and threading fuctions in TesnorFlow
    """

    def __init__(self, flags, valid_percent=0.2, test_percent=0.15):
        self.flags = flags
        train_images, train_labels, self.test_images, self.test_labels = self.load_data(test_percent)
        self._num_test_images = len(self.test_labels)
        self._num_train_images = math.floor(len(train_labels) * (1 - valid_percent))
        self._num_valid_images = len(train_labels) - self._num_train_images
        self.train_images, self.train_labels, self.valid_images, self.valid_labels = \
            self.split_data(train_images, train_labels)

        self.train_epochs_completed = 0
        self.index_in_train_epoch = 0
        self.index_in_valid_epoch = 0
        self.index_in_test_epoch = 0

    def load_data(self, test_percent=0.15):
        """Load the dataset into memory. If data is not divided into train/test, use test_percent to divide the data"""
        train_images = list()
        train_labels = list()
        test_images = list()
        test_labels = list()
        return train_images, train_labels, test_images, test_labels

    def split_data(self, train_images, train_labels):
        """
        :param train_images: numpy array (image_dim, image_dim, num_images)
        :param train_labels: numpy array (labels)
        :return: train_images, train_labels, valid_images, valid_labels
        """
        valid_images = train_images[:self.num_valid_images]
        valid_labels = train_labels[:self.num_valid_images]
        train_images = train_images[self.num_valid_images:]
        train_labels = train_labels[self.num_valid_images:]
        return train_images, train_labels, valid_images, valid_labels

    def next_train_batch(self, batch_size):
        """
        Return the next batch of examples from train data set
        :param batch_size: int, size of image batch returned
        :return train_labels: list, of labels
        :return images: list, of images
        """
        start = self.index_in_train_epoch
        self.index_in_train_epoch += batch_size
        if self.index_in_train_epoch > self.num_train_images:
            # Finished epoch
            self.train_epochs_completed += 1

            # Shuffle the data
            perm = np.arange(self.num_train_images)
            np.random.shuffle(perm)
            self.train_images = self.train_images[perm]
            self.train_labels = self.train_labels[perm]

            # Start next epoch
            start = 0
            self.index_in_train_epoch = batch_size
            assert batch_size <= self.num_train_images

        end = self.index_in_train_epoch
        return self.train_labels[start:end], self.img_norm(self.train_images[start:end])

    def next_valid_batch(self, batch_size):
        """
        Return the next batch of examples from validiation data set
        :param batch_size: int, size of image batch returned
        :return train_labels: list, of labels
        :return images: list, of images
        """
        start = self.index_in_valid_epoch
        if self.index_in_valid_epoch + batch_size > self.num_valid_images:
            batch_size = 1
        self.index_in_valid_epoch += batch_size
        end = self.index_in_valid_epoch
        return self.valid_labels[start:end], self.img_norm(self.valid_images[start:end]), end, batch_size

    def next_test_batch(self, batch_size):
        """
        Return the next batch of examples from test data set
        :param batch_size: int, size of image batch returned
        :return train_labels: list, of labels
        :return images: list, of images
        """
        start = self.index_in_test_epoch
        print(start)
        if self.index_in_test_epoch + batch_size > self.num_test_images:
            batch_size = 1
        self.index_in_test_epoch += batch_size
        end = self.index_in_test_epoch
        return self.test_labels[start:end], self.img_norm(self.test_images[start:end]), end, batch_size

    @property
    def num_train_images(self):
        return self._num_train_images

    @property
    def num_test_images(self):
        return self._num_test_images

    @property
    def num_valid_images(self):
        return self._num_valid_images

    @staticmethod
    def img_norm(x, max_val=255):
        """
        Normalizes stack of images
        :param x: input feature map stack, assume uint8
        :param max_val: int, maximum value of input tensor
        :return: output feature map stack
        """
        return (x * (1 / max_val) - 0.5) * 2  # returns scaled input ranging from [-1, 1]

    @classmethod
    def batch_inputs(cls, read_and_decode_fn, tf_file, batch_size, mode="train", num_readers=4, num_threads=4,
                     min_examples=1000):
        with tf.name_scope('batch_processing'):
            example_serialized = cls.queue_setup(tf_file, mode, batch_size, num_readers, min_examples)
            decoded_data = cls.thread_setup(read_and_decode_fn, example_serialized, num_threads)
            return tf.train.batch_join(decoded_data, batch_size=batch_size)

    @staticmethod
    def queue_setup(filename, mode, batch_size, num_readers, min_examples):
        """ Sets up the queue runners for data input """
        filename_queue = tf.train.string_input_producer([filename], shuffle=True, capacity=16)
        if mode == "train":
            examples_queue = tf.RandomShuffleQueue(capacity=min_examples + 3 * batch_size,
                                                   min_after_dequeue=min_examples, dtypes=[tf.string])
        else:
            examples_queue = tf.FIFOQueue(capacity=min_examples + 3 * batch_size, dtypes=[tf.string])
        enqueue_ops = list()
        for _ in range(num_readers):
            reader = tf.TFRecordReader()
            _, value = reader.read(filename_queue)
            enqueue_ops.append(examples_queue.enqueue([value]))
        tf.train.queue_runner.add_queue_runner(tf.train.queue_runner.QueueRunner(examples_queue, enqueue_ops))
        example_serialized = examples_queue.dequeue()
        return example_serialized

    @staticmethod
    def thread_setup(read_and_decode_fn, example_serialized, num_threads):
        """ Sets up the threads within each reader """
        decoded_data = list()
        for _ in range(num_threads):
            decoded_data.append(read_and_decode_fn(example_serialized))
        return decoded_data

    @staticmethod
    def init_threads(tf_session):
        """ Starts threads running """
        coord = tf.train.Coordinator()
        threads = list()
        for qr in tf.get_collection(tf.GraphKeys.QUEUE_RUNNERS):
            threads.extend(qr.create_threads(tf_session, coord=coord, daemon=True, start=True))
        return threads, coord

    @staticmethod
    def exit_threads(threads, coord):
        """ Closes out all threads """
        coord.request_stop()
        coord.join(threads, stop_grace_period_secs=10)


class Model:
    """
    A Class for easy Model Training.
    Methods:
        See list in __init__() function
    """

    def __init__(self, flags, run_num, vram=0.25, restore=None, restore_slim=None):
        print(flags)
        self.restore = restore
        flags['restore_slim_file'] = restore_slim

        # Define constants
        self.global_step = 0
        self.step = 0
        self.num_test_images = 0
        self.num_valid_images = 0
        self.num_train_images = 0
        self.run_num = run_num

        # Define other elements
        self.results = list()
        self.flags = flags

        # Run initialization functions
        self._check_file_io(run_num)
        self._data()
        self._set_seed()
        self._network()
        self._optimizer()
        self._summaries()
        self.merged, self.saver, self.sess, self.writer = self._set_tf_functions(vram)
        self._initialize_model()
        self._print_metrics()

    def __enter__(self):
        return self

    def __exit__(self, *err):
        self.close()

    def _data(self):
        """Define data"""
        raise NotImplementedError

    def _network(self):
        """Define network"""
        raise NotImplementedError

    def _optimizer(self):
        """Define optimizer"""
        raise NotImplementedError

    def _check_file_io(self, run_num):
        folder = 'Model' + str(run_num) + '/'
        folder_restore = 'Model' + str(self.restore) + '/'
        self.flags['restore_directory'] = self.flags['save_directory'] + self.flags[
            'model_directory'] + folder_restore
        self.flags['logging_directory'] = self.flags['save_directory'] + self.flags[
            'model_directory'] + folder
        self.make_directory(self.flags['logging_directory'])
        logging.basicConfig(filename=self.flags['logging_directory'] + 'ModelInformation.log', level=logging.INFO)

    def _set_seed(self):
        tf.set_random_seed(self.flags['seed'])
        np.random.seed(self.flags['seed'])
        self.print_log("Seed: %d" % self.flags['seed'])

    def _summaries(self):
        for var in tf.trainable_variables():
            tf.summary.histogram(var.name, var)
            print(var.name)

    def _set_tf_functions(self, vram=0.25):
        merged = tf.summary.merge_all()
        saver = tf.train.Saver()
        config = tf.ConfigProto(log_device_placement=False)
        config.gpu_options.per_process_gpu_memory_fraction = vram
        sess = tf.InteractiveSession(config=config)
        writer = tf.summary.FileWriter(self.flags['logging_directory'], sess.graph)
        return merged, saver, sess, writer

    def _restore(self):
        new_saver = tf.train.import_meta_graph(self.flags['restore_directory'] + self.flags['restore_file'])
        new_saver.restore(self.sess, tf.train.latest_checkpoint('./' + self.flags['restore_directory']))
        self.print_log("Model restored from %s" % self.flags['restore_file'])

    def _setup_metrics(self):
        self.print_log('Date: ' + str(datetime.datetime.now()).split('.')[0])
        self.print_log('Batch_size: ' + self.check_str(self.flags['batch_size']))
        self.print_log('Model: ' + self.check_str(self.flags['model_directory']))

    def _restore_slim(self):
        variables_to_restore = slim.get_model_variables()
        saver = tf_saver.Saver(variables_to_restore)
        saver.restore(self.sess, self.flags['restore_slim_file'])

    def _initialize_model(self):
        self._setup_metrics()
        self.sess.run(tf.local_variables_initializer())
        if self.flags['restore_slim_file'] is not None:
            self.print_log('Restoring TF-Slim Model.')
            self._restore_slim()
        if self.flags['restore'] is True:
            self._restore()
        else:
            self.sess.run(tf.global_variables_initializer())
            self.print_log("Model training from scratch.")

    def _save_model(self, section):
        self.print_log("Optimization Finished!")
        checkpoint_name = self.flags['logging_directory'] + 'part_%d' % section + '.ckpt'
        save_path = self.saver.save(self.sess, checkpoint_name)
        self.print_log("Model saved in file: %s" % save_path)

    def _record_training_step(self, summary):
        self.writer.add_summary(summary=summary, global_step=self.global_step)
        self.step += 1
        self.global_step += 1

    def _print_metrics(self):
        """ To print out print_log statements """

    @staticmethod
    def make_directory(folder_path):
        """ Make directory at folder_path if it does not exist """
        if not os.path.exists(folder_path):
            os.makedirs(folder_path)

    @staticmethod
    def print_log(message):
        """ Print message to terminal and to logging document if applicable """
        print(message)
        logging.info(message)

    @staticmethod
    def check_str(obj):
        """ Returns a string for various input types """
        if isinstance(obj, str):
            return obj
        if isinstance(obj, float):
            return str(int(obj))
        else:
            return str(obj)<|MERGE_RESOLUTION|>--- conflicted
+++ resolved
@@ -65,7 +65,7 @@
                 self.input = tf.add(self.input, b)
             if s_value is not None:  # scale value
                 s = self.const_variable(name='scale', shape=[output_channels], value=s_value)
-                self.input = tf.multiply(self.input, s)
+                self.input = tf.mul(self.input, s)
             if activation_fn is not None:  # activation function
                 self.input = activation_fn(self.input)
         self.print_log(scope + ' output: ' + str(self.input.get_shape()))
@@ -148,36 +148,9 @@
             input_channels = self.input.get_shape()[3]
             output_shape = [filter_size, filter_size, output_channels, input_channels]
             w = self.weight_variable(name='weights', shape=output_shape)
-            deconv_out_shape = tf.stack([batch_size, out_rows, out_cols, output_channels])
+            deconv_out_shape = tf.pack([batch_size, out_rows, out_cols, output_channels])
             self.input = tf.nn.conv2d_transpose(self.input, w, deconv_out_shape, [1, stride, stride, 1], padding)
 
-<<<<<<< HEAD
-            # Additional functions
-            if ladder is not None:
-                stoch = False
-                enc_mean = self.dec_ladder[self.stoch_count_dec][0]
-                enc_std = self.dec_ladder[self.stoch_count_dec][1]
-                self.stoch_count_dec += 1
-                with tf.variable_scope("ladder"):
-                    input_shape = [enc_mean.get_shape()[1], enc_mean.get_shape()[2], enc_mean.get_shape()[3]]
-                    w_std = self.weight_variable(name='weights_mean', shape=input_shape)
-                    w_mean = self.weight_variable(name='weights_std', shape=input_shape)
-                    mean = self.input * w_mean
-                    std = tf.nn.softplus(self.input * w_std)
-                    if ladder == 1:  # LVAE Implementation
-                        new_std = 1/(enc_std**2 + std**2)
-                        new_mean = new_std * (enc_mean * (1/enc_std**2) + mean * (1/std**2))
-                        self.input = new_mean + tf.random_normal(tf.shape(self.input)) * new_std
-                    elif ladder == 2:  # BLN Implementation
-                        raise NotImplementedError
-                    else:
-                        self.input = mean + tf.random_normal(tf.shape(self.input)) * std
-            if stoch is True:  # Draw sample from Normal Layer
-                mean, std = tf.split(axis=3, num_or_size_splits=2, value=self.input)
-                self.input = mean + tf.random_normal(tf.shape(mean)) * std
-                output_channels = int(output_channels/2)
-=======
->>>>>>> 13339358
             if bn is True:  # batch normalization
                 self.input = self.batch_norm(self.input)
             if b_value is not None:  # bias value
@@ -185,7 +158,7 @@
                 self.input = tf.add(self.input, b)
             if s_value is not None:  # scale value
                 s = self.const_variable(name='scale', shape=[output_channels], value=s_value)
-                self.input = tf.multiply(self.input, s)
+                self.input = tf.mul(self.input, s)
             if activation_fn is not None:  # non-linear activation function
                 self.input = activation_fn(self.input)
         self.print_log(scope + ' output: ' + str(self.input.get_shape()))  # print shape of output
@@ -248,7 +221,7 @@
             # Reshape function
             input_nodes = tf.Dimension(
                 self.input.get_shape()[1] * self.input.get_shape()[2] * self.input.get_shape()[3])
-            output_shape = tf.stack([-1, input_nodes])
+            output_shape = tf.pack([-1, input_nodes])
             self.input = tf.reshape(self.input, output_shape)
 
             # Dropout function
@@ -290,7 +263,7 @@
                 self.input = tf.add(self.input, b)
             if s_value is not None:  # scale value
                 s = self.const_variable(name='scale', shape=[output_nodes], value=s_value)
-                self.input = tf.multiply(self.input, s)
+                self.input = tf.mul(self.input, s)
             if activation_fn is not None:  # activation function
                 self.input = activation_fn(self.input)
             if keep_prob != 1:  # dropout function
@@ -355,25 +328,22 @@
             self.input = tf.nn.avg_pool(self.input, ksize=[1, k1, k2, 1], strides=[1, s1, s2, 1], padding=padding)
         self.print_log(scope + ' output: ' + str(self.input.get_shape()))
 
-    def res_layer(self, output_channels, filter_size=3, stride=1, activation_fn=tf.nn.relu, bottle=False):
+    def res_layer(self, output_channels, filter_size=3, stride=1, activation_fn=tf.nn.relu):
         """
         Residual Layer: Input -> BN, Act_fn, Conv1, BN, Act_fn, Conv 2 -> Output.  Return: Input + Output
-        If stride > 1 or number of filters changes, decrease dims of Input by passing through a 1 x 1 Conv Layer
-        The bottle option changes the Residual layer blocks to the bottleneck structure
+        If stride > 1, decrease dims of Input by passing through a 1 x 1 Conv Layer
         :param output_channels: int
         :param filter_size: int. assumes square filter
         :param stride: int
         :param activation_fn: tf.nn function
-        :param bottle: boolean 
         """
         self.count['rn'] += 1
         scope = 'resnet_' + str(self.count['rn'])
         input_channels = self.input.get_shape()[3]
         with tf.variable_scope(scope):
 
-            # Determine Additive Output if dimensions change
-            # Decrease Input dimension with 1 x 1 Conv Layer with stride > 1
-            if (stride != 1) or (input_channels != output_channels):  
+            # Determine Additive Output Based on Stride in First Conv Layer.
+            if stride != 1:  # Decrease Input dimension with 1 x 1 Conv Layer with stride > 1
                 with tf.variable_scope('conv0'):
                     output_shape = [1, 1, input_channels, output_channels]
                     w = self.weight_variable(name='weights', shape=output_shape)
@@ -385,37 +355,23 @@
 
             # First Conv Layer. Implement stride in this layer if desired.
             with tf.variable_scope('conv1'):
-                fs = 1 if bottle else filter_size
-                oc = output_channels//4 if bottle else output_channels
-                output_shape = [fs, fs, input_channels, oc]
+                output_shape = [filter_size, filter_size, input_channels, output_channels]
                 w = self.weight_variable(name='weights', shape=output_shape)
                 self.input = self.batch_norm(self.input)
                 self.input = activation_fn(self.input)
                 self.input = tf.nn.conv2d(self.input, w, strides=[1, stride, stride, 1], padding='SAME')
-                b = self.const_variable(name='bias', shape=[oc], value=0.0)
+                b = self.const_variable(name='bias', shape=[output_channels], value=0.0)
                 self.input = tf.add(self.input, b)
             # Second Conv Layer
             with tf.variable_scope('conv2'):
                 input_channels = self.input.get_shape()[3]
-                oc = output_channels//4 if bottle else output_channels
-                output_shape = [filter_size, filter_size, input_channels, oc]
+                output_shape = [filter_size, filter_size, input_channels, output_channels]
                 w = self.weight_variable(name='weights', shape=output_shape)
                 self.input = self.batch_norm(self.input)
                 self.input = activation_fn(self.input)
                 self.input = tf.nn.conv2d(self.input, w, strides=[1, 1, 1, 1], padding='SAME')
-                b = self.const_variable(name='bias', shape=[oc], value=0.0)
+                b = self.const_variable(name='bias', shape=[output_channels], value=0.0)
                 self.input = tf.add(self.input, b)
-            if bottle:
-                # Third Conv Layer
-                with tf.variable_scope('conv3'):
-                    input_channels = self.input.get_shape()[3]
-                    output_shape = [1, 1, input_channels, output_channels]
-                    w = self.weight_variable(name='weights', shape=output_shape)
-                    self.input = self.batch_norm(self.input)
-                    self.input = activation_fn(self.input)
-                    self.input = tf.nn.conv2d(self.input, w, strides=[1, 1, 1, 1], padding='SAME')
-                    b = self.const_variable(name='bias', shape=[output_channels], value=0.0)
-                    self.input = tf.add(self.input, b)
 
             # Add input and output for final return
             self.input = self.input + additive_output
@@ -734,7 +690,7 @@
 
     def _summaries(self):
         for var in tf.trainable_variables():
-            tf.summary.histogram(var.name, var)
+            tf.histogram_summary(var.name, var)
             print(var.name)
 
     def _set_tf_functions(self, vram=0.25):
